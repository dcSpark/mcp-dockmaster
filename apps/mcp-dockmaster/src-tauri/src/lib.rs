--- conflicted
+++ resolved
@@ -1,6 +1,6 @@
 use crate::features::mcp_proxy::{
     check_database_exists_command, clear_database_command, discover_tools, execute_proxy_tool,
-    import_server_from_url, list_all_server_tools, list_servers, register_server, 
+    import_server_from_url, list_all_server_tools, list_servers, register_server,
     restart_server_command, uninstall_server, update_server_config, update_server_status,
 };
 use features::mcp_proxy::{
@@ -150,16 +150,13 @@
             uninstall_server,
             check_database_exists_command,
             clear_database_command,
-<<<<<<< HEAD
             check_claude_installed,
             check_cursor_installed,
             install_claude,
             install_cursor,
             get_claude_config,
             get_cursor_config,
-=======
             import_server_from_url
->>>>>>> 384f94a7
         ])
         .build(tauri::generate_context!())
         .expect("Error while running Tauri application")
