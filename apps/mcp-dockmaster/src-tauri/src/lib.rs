use crate::features::mcp_proxy::{
    check_database_exists_command, clear_database_command, discover_tools, execute_proxy_tool,
<<<<<<< HEAD
    get_all_server_data, list_all_server_tools, list_tools, load_mcp_state_command, register_tool,
    restart_tool_command, save_mcp_state_command, uninstall_tool, update_tool_config,
    update_tool_status,
};
use log::{error, info};
use mcp_core::http_server::start_http_server;
=======
    execute_tool, get_all_server_data, list_all_server_tools, list_tools, load_mcp_state_command,
    register_tool, restart_tool_command, save_mcp_state_command, uninstall_tool,
    update_tool_config, update_tool_status,
};
use log::{error, info};
>>>>>>> 1dbd8b39
use mcp_core::mcp_proxy::{MCPState, ToolRegistry};
use std::sync::Arc;
use tauri::{Emitter, Manager, RunEvent};
use tokio::sync::RwLock;
use tray::create_tray;

mod features;
mod tray;

mod commands {
    use std::{
        process::Command,
        sync::atomic::{AtomicBool, Ordering},
    };

    // Global flag to track initialization status
    pub static INITIALIZATION_COMPLETE: AtomicBool = AtomicBool::new(false);

    #[tauri::command]
    pub async fn check_node_installed() -> Result<bool, String> {
        match Command::new("node").arg("--version").output() {
            Ok(_) => Ok(true),
            Err(_) => Ok(false),
        }
    }

    #[tauri::command]
    pub async fn check_uv_installed() -> Result<bool, String> {
        match Command::new("uv").arg("--version").output() {
            Ok(_) => Ok(true),
            Err(_) => Ok(false),
        }
    }

    #[tauri::command]
    pub async fn check_docker_installed() -> Result<bool, String> {
        match Command::new("docker").arg("--version").output() {
            Ok(_) => Ok(true),
            Err(_) => Ok(false),
        }
    }

    #[tauri::command]
    pub async fn check_initialization_complete() -> Result<bool, String> {
        Ok(INITIALIZATION_COMPLETE.load(Ordering::Relaxed))
    }
}

fn cleanup_mcp_processes(app_handle: &tauri::AppHandle) {
    if let Some(state) = app_handle.try_state::<MCPState>() {
        let tool_registry = state.tool_registry.clone();

        if let Ok(handle) = tokio::runtime::Handle::try_current() {
            handle.spawn(async move {
                let mut registry = tool_registry.write().await;
                registry.kill_all_processes().await;
            });
        }
    }
}

<<<<<<< HEAD
async fn init_mcp_services() -> MCPState {
    // Initialize MCP state from database
    let mcp_state = MCPState::default();
    let http_state = Arc::new(RwLock::new(mcp_state.clone()));

    info!("Starting MCP HTTP server...");
    start_http_server(http_state).await;
    info!("MCP HTTP server started");

    mcp_state
}

/// Initialize MCP services in the background after the UI has started
async fn init_mcp_services_background(mcp_state: MCPState) {
    info!("Starting background initialization of MCP services...");

    // Use the existing initialize_mcp_state function which handles loading from DB and restarting tools
    let initialized_state = ToolRegistry::init_mcp_state().await;

    // Copy the initialized data to our existing state
    {
        let initialized_registry = initialized_state.tool_registry.read().await;
        let mut current_registry = mcp_state.tool_registry.write().await;

        // Copy the tools and server_tools data
        current_registry.tools = initialized_registry.tools.clone();
        current_registry.server_tools = initialized_registry.server_tools.clone();

        // Mark processes as running in the tool data if they are running in the initialized state
        for (tool_id, process_opt) in &initialized_registry.processes {
            let is_running = process_opt.is_some();
            if is_running {
                // Update the tool data to mark it as running
                if let Some(tool_data) = current_registry.tools.get_mut(tool_id) {
                    if let Some(obj) = tool_data.as_object_mut() {
                        // Set a flag in the tool data to indicate it's running
                        obj.insert("process_running".to_string(), serde_json::json!(true));
                    }
                }

                // Also update the processes map with None to indicate it's running
                current_registry.processes.insert(tool_id.clone(), None);
            }
        }
    }

    // Set the initialization complete flag
    commands::INITIALIZATION_COMPLETE.store(true, std::sync::atomic::Ordering::Relaxed);

    info!("Background initialization of MCP services completed");
=======
fn init_services(
    app_handle: tauri::AppHandle,
    http_state: Arc<RwLock<MCPState>>,
    mcp_state: MCPState,
) {
    tokio::spawn(async move {
        mcp_core::http_server::start_http_server(http_state).await;
        mcp_core::mcp_proxy::ToolRegistry::init_mcp_server(mcp_state).await;

        // Start the process monitor
        // ToolRegistry::start_process_monitor(mcp_state.clone());
        // info!("Process monitor started");

        // Set the initialization complete flag
        commands::INITIALIZATION_COMPLETE.store(true, std::sync::atomic::Ordering::Relaxed);

        info!("Background initialization of MCP services completed");

        // Emit an event to notify the frontend that initialization is complete
        if let Err(e) = app_handle.emit("mcp-initialization-complete", ()) {
            error!("Failed to emit initialization complete event: {}", e);
        } else {
            info!("Emitted initialization complete event");
        }
    });
>>>>>>> 1dbd8b39
}

#[cfg(target_os = "macos")]
fn handle_window_reopen(app_handle: &tauri::AppHandle) {
    let main_window_label = "main";

    if let Some(window) = app_handle.get_webview_window(main_window_label) {
        window.show().unwrap();
        window.center().unwrap();
        let _ = window.set_focus();
    } else {
        let main_window_config = app_handle
            .config()
            .app
            .windows
            .iter()
            .find(|w| w.label == main_window_label)
            .unwrap()
            .clone();

        if let Ok(builder) =
            tauri::WebviewWindowBuilder::from_config(app_handle, &main_window_config)
        {
            if let Err(e) = builder.build() {
                eprintln!("Failed to build main window: {}", e);
            }
        } else {
            eprintln!("Failed to create WebviewWindowBuilder from config");
        }
    }
}

#[cfg_attr(mobile, tauri::mobile_entry_point)]
pub async fn run() {
    let mcp_state = MCPState::default();
    let http_state = Arc::new(RwLock::new(mcp_state.clone()));

    tauri::Builder::default()
        .plugin(tauri_plugin_opener::init())
        .manage(mcp_state.clone())
        .setup(|app| {
            create_tray(app.handle())?;

            // Start background initialization after the UI has started
            let app_handle = app.handle().clone();
<<<<<<< HEAD
            tokio::spawn(async move {
                init_mcp_services_background(mcp_state_clone).await;

                // Emit an event to notify the frontend that initialization is complete
                if let Err(e) = app_handle.emit("mcp-initialization-complete", ()) {
                    error!("Failed to emit initialization complete event: {}", e);
                } else {
                    info!("Emitted initialization complete event");
                }
            });
=======
            init_services(app_handle, http_state, mcp_state);
>>>>>>> 1dbd8b39

            Ok(())
        })
        .invoke_handler(tauri::generate_handler![
            commands::check_node_installed,
            commands::check_uv_installed,
            commands::check_docker_installed,
            commands::check_initialization_complete,
            register_tool,
            list_tools,
            list_all_server_tools,
            discover_tools,
            execute_proxy_tool,
            update_tool_status,
            update_tool_config,
            restart_tool_command,
            uninstall_tool,
            get_all_server_data,
            save_mcp_state_command,
            load_mcp_state_command,
            check_database_exists_command,
            clear_database_command
        ])
        .build(tauri::generate_context!())
        .expect("Error while running Tauri application")
        .run(move |app_handle, event| match event {
            RunEvent::ExitRequested { api, .. } => {
                // First, prevent exit to handle cleanup
                api.prevent_exit();

                // Clone the entire state to avoid lifetime issues
                if let Some(state) = app_handle.try_state::<MCPState>() {
                    // Create a deep clone that's fully owned
                    let state_owned = state.inner().clone();

                    // Spawn a task to save state and then cleanup
                    std::thread::spawn(move || {
                        // Create a new runtime for this thread
                        let rt = tokio::runtime::Runtime::new().unwrap();
                        rt.block_on(async {
                            if let Err(e) = ToolRegistry::save_mcp_state(&state_owned).await {
                                log::error!("Failed to save MCP state: {}", e);
                            } else {
                                log::info!("MCP state saved successfully");
                            }
                        });
                    });
                }

                // Cleanup processes
                cleanup_mcp_processes(app_handle);
            }
            RunEvent::Exit { .. } => {
                // Clone the entire state to avoid lifetime issues
                if let Some(state) = app_handle.try_state::<MCPState>() {
                    // Create a deep clone that's fully owned
                    let state_owned = state.inner().clone();

                    // Use a separate thread to avoid blocking the main thread
                    std::thread::spawn(move || {
                        let rt = tokio::runtime::Runtime::new().unwrap();
                        rt.block_on(async {
                            if let Err(e) = ToolRegistry::save_mcp_state(&state_owned).await {
                                log::error!("Failed to save MCP state: {}", e);
                            } else {
                                log::info!("MCP state saved successfully");
                            }
                        });
                    });
                }

                // Cleanup processes
                cleanup_mcp_processes(app_handle);
                std::process::exit(0);
            }
            #[cfg(target_os = "macos")]
            RunEvent::Reopen { .. } => handle_window_reopen(app_handle),
            _ => {}
        });
}<|MERGE_RESOLUTION|>--- conflicted
+++ resolved
@@ -1,19 +1,10 @@
 use crate::features::mcp_proxy::{
     check_database_exists_command, clear_database_command, discover_tools, execute_proxy_tool,
-<<<<<<< HEAD
-    get_all_server_data, list_all_server_tools, list_tools, load_mcp_state_command, register_tool,
-    restart_tool_command, save_mcp_state_command, uninstall_tool, update_tool_config,
-    update_tool_status,
-};
-use log::{error, info};
-use mcp_core::http_server::start_http_server;
-=======
     execute_tool, get_all_server_data, list_all_server_tools, list_tools, load_mcp_state_command,
     register_tool, restart_tool_command, save_mcp_state_command, uninstall_tool,
     update_tool_config, update_tool_status,
 };
 use log::{error, info};
->>>>>>> 1dbd8b39
 use mcp_core::mcp_proxy::{MCPState, ToolRegistry};
 use std::sync::Arc;
 use tauri::{Emitter, Manager, RunEvent};
@@ -75,58 +66,6 @@
     }
 }
 
-<<<<<<< HEAD
-async fn init_mcp_services() -> MCPState {
-    // Initialize MCP state from database
-    let mcp_state = MCPState::default();
-    let http_state = Arc::new(RwLock::new(mcp_state.clone()));
-
-    info!("Starting MCP HTTP server...");
-    start_http_server(http_state).await;
-    info!("MCP HTTP server started");
-
-    mcp_state
-}
-
-/// Initialize MCP services in the background after the UI has started
-async fn init_mcp_services_background(mcp_state: MCPState) {
-    info!("Starting background initialization of MCP services...");
-
-    // Use the existing initialize_mcp_state function which handles loading from DB and restarting tools
-    let initialized_state = ToolRegistry::init_mcp_state().await;
-
-    // Copy the initialized data to our existing state
-    {
-        let initialized_registry = initialized_state.tool_registry.read().await;
-        let mut current_registry = mcp_state.tool_registry.write().await;
-
-        // Copy the tools and server_tools data
-        current_registry.tools = initialized_registry.tools.clone();
-        current_registry.server_tools = initialized_registry.server_tools.clone();
-
-        // Mark processes as running in the tool data if they are running in the initialized state
-        for (tool_id, process_opt) in &initialized_registry.processes {
-            let is_running = process_opt.is_some();
-            if is_running {
-                // Update the tool data to mark it as running
-                if let Some(tool_data) = current_registry.tools.get_mut(tool_id) {
-                    if let Some(obj) = tool_data.as_object_mut() {
-                        // Set a flag in the tool data to indicate it's running
-                        obj.insert("process_running".to_string(), serde_json::json!(true));
-                    }
-                }
-
-                // Also update the processes map with None to indicate it's running
-                current_registry.processes.insert(tool_id.clone(), None);
-            }
-        }
-    }
-
-    // Set the initialization complete flag
-    commands::INITIALIZATION_COMPLETE.store(true, std::sync::atomic::Ordering::Relaxed);
-
-    info!("Background initialization of MCP services completed");
-=======
 fn init_services(
     app_handle: tauri::AppHandle,
     http_state: Arc<RwLock<MCPState>>,
@@ -152,7 +91,6 @@
             info!("Emitted initialization complete event");
         }
     });
->>>>>>> 1dbd8b39
 }
 
 #[cfg(target_os = "macos")]
@@ -198,20 +136,7 @@
 
             // Start background initialization after the UI has started
             let app_handle = app.handle().clone();
-<<<<<<< HEAD
-            tokio::spawn(async move {
-                init_mcp_services_background(mcp_state_clone).await;
-
-                // Emit an event to notify the frontend that initialization is complete
-                if let Err(e) = app_handle.emit("mcp-initialization-complete", ()) {
-                    error!("Failed to emit initialization complete event: {}", e);
-                } else {
-                    info!("Emitted initialization complete event");
-                }
-            });
-=======
             init_services(app_handle, http_state, mcp_state);
->>>>>>> 1dbd8b39
 
             Ok(())
         })
