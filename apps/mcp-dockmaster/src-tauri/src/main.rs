// Prevents additional console window on Windows in release, DO NOT REMOVE!!
#![cfg_attr(not(debug_assertions), windows_subsystem = "windows")]

#[tokio::main]
async fn main() {
<<<<<<< HEAD
    // Initialize the logger with default settings
    env_logger::Builder::from_env(Env::default().default_filter_or("info"))
        .format_timestamp_secs()
        .init();

    // Log a message to confirm logger is working
    log::info!("Starting MCP Dockmaster application");
=======
    // Log a message to confirm logger is working
    log::info!("starting app version: {}", env!("CARGO_PKG_VERSION"));
>>>>>>> 38278d16

    mcp_dockmaster_lib::run().await;
}<|MERGE_RESOLUTION|>--- conflicted
+++ resolved
@@ -3,18 +3,8 @@
 
 #[tokio::main]
 async fn main() {
-<<<<<<< HEAD
-    // Initialize the logger with default settings
-    env_logger::Builder::from_env(Env::default().default_filter_or("info"))
-        .format_timestamp_secs()
-        .init();
-
-    // Log a message to confirm logger is working
-    log::info!("Starting MCP Dockmaster application");
-=======
     // Log a message to confirm logger is working
     log::info!("starting app version: {}", env!("CARGO_PKG_VERSION"));
->>>>>>> 38278d16
 
     mcp_dockmaster_lib::run().await;
 }