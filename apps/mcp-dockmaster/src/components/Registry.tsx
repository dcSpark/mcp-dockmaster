--- conflicted
+++ resolved
@@ -1,17 +1,9 @@
-<<<<<<< HEAD
-import React, { useState, useEffect } from "react";
-import MCPClient from "../lib/mcpClient";
-import { getAvailableTools } from "../lib/registry";
-import { TOOL_UNINSTALLED, TOOL_INSTALLED, dispatchToolInstalled, dispatchToolUninstalled } from "../lib/events";
-import "./Registry.css";
-=======
 import React, { useState, useEffect } from 'react';
 import { useVirtualizer } from '@tanstack/react-virtual';
 import MCPClient from '../lib/mcpClient';
 import { getAvailableTools } from '../lib/registry';
 import { TOOL_UNINSTALLED, TOOL_INSTALLED, dispatchToolInstalled, dispatchToolUninstalled } from '../lib/events';
 import './Registry.css';
->>>>>>> cc947565
 
 // Import runner icons
 import dockerIcon from "../assets/docker.svg";
@@ -54,44 +46,37 @@
   const [loading, setLoading] = useState(true);
   const [installing, setInstalling] = useState<string | null>(null);
   const [uninstalling, setUninstalling] = useState<string | null>(null);
-<<<<<<< HEAD
   const [searchTerm, setSearchTerm] = useState("");
 
-=======
   const [searchTerm, setSearchTerm] = useState('');
-  
->>>>>>> cc947565
+
   // Load tools on initial mount
   useEffect(() => {
     loadAvailableTools();
-    
+
     // Add event listener for visibility change to reload tools when component becomes visible
     const handleVisibilityChange = () => {
       if (document.visibilityState === "visible") {
         loadAvailableTools();
       }
     };
-<<<<<<< HEAD
 
     document.addEventListener("visibilitychange", handleVisibilityChange);
+
+
+    document.addEventListener('visibilitychange', handleVisibilityChange);
 
     // Also reload when the window regains focus
     window.addEventListener("focus", loadAvailableTools);
 
-=======
-    
-    document.addEventListener('visibilitychange', handleVisibilityChange);
-    
-    // Also reload when the window regains focus
     window.addEventListener('focus', loadAvailableTools);
-    
->>>>>>> cc947565
+
     return () => {
       document.removeEventListener("visibilitychange", handleVisibilityChange);
       window.removeEventListener("focus", loadAvailableTools);
     };
   }, []);
-  
+
   // Listen for tool installation/uninstallation events
   useEffect(() => {
     // When a tool is uninstalled, update its status in the registry
@@ -99,24 +84,24 @@
       const { toolId } = event.detail;
       setAvailableTools((prev) => prev.map((tool) => (tool.id === toolId ? { ...tool, installed: false } : tool)));
     };
-    
+
     // When a tool is installed elsewhere, update its status in the registry
     const handleToolInstalled = (event: CustomEvent<{ toolId: string }>) => {
       const { toolId } = event.detail;
       setAvailableTools((prev) => prev.map((tool) => (tool.id === toolId ? { ...tool, installed: true } : tool)));
     };
-    
+
     // Add event listeners
     document.addEventListener(TOOL_UNINSTALLED, handleToolUninstalled as EventListener);
     document.addEventListener(TOOL_INSTALLED, handleToolInstalled as EventListener);
-    
+
     // Clean up event listeners on unmount
     return () => {
       document.removeEventListener(TOOL_UNINSTALLED, handleToolUninstalled as EventListener);
       document.removeEventListener(TOOL_INSTALLED, handleToolInstalled as EventListener);
     };
   }, []);
-  
+
   const loadAvailableTools = async () => {
     setLoading(true);
     try {
@@ -133,14 +118,11 @@
       registryTools.forEach((tool) => {
         // Check if tool is installed by ID or by name (in case IDs don't match)
         const isInstalled = installedTools.some(
-<<<<<<< HEAD
           (installedTool) =>
             installedTool.id === tool.id || installedTool.name.toLowerCase() === tool.name.toLowerCase()
-=======
-          installedTool => 
-            installedTool.id === tool.id || 
+          installedTool =>
+            installedTool.id === tool.id ||
           installedTool.name.toLowerCase() === tool.name.toLowerCase()
->>>>>>> cc947565
         );
 
         // Use lowercase name as key to avoid case-sensitivity issues
@@ -165,18 +147,15 @@
       setLoading(false);
     }
   };
-  
+
   const installTool = async (tool: RegistryTool) => {
     // Double-check if the tool is already installed before proceeding
     const installedTools = await MCPClient.listTools();
     const isAlreadyInstalled = installedTools.some(
-<<<<<<< HEAD
       (installedTool) => installedTool.id === tool.id || installedTool.name.toLowerCase() === tool.name.toLowerCase()
-=======
-      installedTool => 
-        installedTool.id === tool.id || 
+      installedTool =>
+        installedTool.id === tool.id ||
       installedTool.name.toLowerCase() === tool.name.toLowerCase()
->>>>>>> cc947565
     );
 
     if (isAlreadyInstalled) {
@@ -283,44 +262,23 @@
       if (tool.config.command && tool.config.args) {
         return `${tool.config.command} ${tool.config.args.join(" ")}`;
       }
-      
+
       // Fallback 1: If the tool is an npm package, use npx to run it
       if (tool.distribution.type === "npm" && tool.distribution.package) {
         return `npx -y ${tool.distribution.package}`;
       }
-      
+
       // Fallback 2: If the tool is a docker image, use the image name
       if (tool.distribution.type === "dockerhub" && tool.distribution.package) {
         return `docker run --name ${tool.id} ${tool.distribution.package}`;
       }
     }
-    
+
     throw new Error(`No entry point found for tool: ${toolName}`);
   };
-  
+
   const getRunnerIcon = (runtime: string) => {
     switch (runtime.toLowerCase()) {
-<<<<<<< HEAD
-      case "docker":
-        return <img src={dockerIcon} alt="Docker" className="w-full" title="Docker" />;
-      case "node":
-        return <img src={nodeIcon} alt="Node.js" className="w-full" title="Node.js" />;
-      case "python":
-        return <img src={pythonIcon} alt="Python/UV" className="w-full" title="Python/UV" />;
-      default:
-        return <span className="w-full">?</span>;
-    }
-  };
-
-  const filteredTools = searchTerm
-    ? availableTools.filter(
-        (tool) =>
-          tool.name.toLowerCase().includes(searchTerm.toLowerCase()) ||
-          tool.description.toLowerCase().includes(searchTerm.toLowerCase())
-      )
-    : availableTools;
-
-=======
       case 'docker':
       return <img src={dockerIcon} alt="Docker" className="runner-icon" title="Docker" />;
       case 'node':
@@ -332,14 +290,14 @@
     }
   };
   const parentRef = React.useRef<HTMLDivElement>(null);
-  
-  const filteredTools = searchTerm 
-  ? availableTools.filter(tool => 
+
+  const filteredTools = searchTerm
+  ? availableTools.filter(tool =>
     tool.name.toLowerCase().includes(searchTerm.toLowerCase()) ||
     tool.description.toLowerCase().includes(searchTerm.toLowerCase())
   )
   : availableTools;
-  
+
   // Set up the virtualizer
   const rowVirtualizer = useVirtualizer({
     count: filteredTools.length,
@@ -347,8 +305,7 @@
     estimateSize: () => 120, // Estimated height of each tool item in pixels
     overscan: 1, // Number of items to render beyond the visible area
   });
-  
->>>>>>> cc947565
+
   return (
     <div className="h-full px-6 flex flex-col gap-8 py-10 max-w-4xl mx-auto w-full">
       <div className="flex flex-col space-y-1.5 ">
@@ -376,72 +333,8 @@
           ))}
         </div>
       ) : (
-<<<<<<< HEAD
-        <div className="tools-list">
-          {filteredTools.length === 0 ? (
-            <div className="py-10 text-center text-sm text-muted-foreground">
-              <p>No tools found matching your search criteria.</p>
-            </div>
-          ) : (
-            filteredTools.map((tool) => (
-              <Card className="overflow-hidden gap-4 border-slate-200 shadow-none ">
-                <CardHeader className="pb-0">
-                  <div className="flex justify-between items-start">
-                    <div className="flex items-center gap-3">
-                      <div className="bg-muted rounded-md p-1 size-8 ">{getRunnerIcon(tool.runtime)}</div>
-
-                      <CardTitle className="text-lg">{tool.name}</CardTitle>
-                      {tool.installed && (
-                        <Badge variant="outline" className="ml-auto">
-                          Installed
-                        </Badge>
-                      )}
-                    </div>
-                  </div>
-                </CardHeader>
-                <CardContent>
-                  <CardDescription className="line-clamp-2">{tool.description}</CardDescription>
-                </CardContent>
-                <CardFooter className="pt-0 flex justify-between items-center">
-                  {tool.publisher && (
-                    <div className="flex items-center gap-1 text-sm text-muted-foreground">
-                      <span>By </span>{" "}
-                      <a
-                        href={tool.publisher.url}
-                        target="_blank"
-                        rel="noopener noreferrer"
-                        className="underline text-foreground"
-                      >
-                        {tool.publisher.name}
-                      </a>
-                    </div>
-                  )}
-                  {tool.installed ? (
-                    <Button
-                      variant="destructive"
-                      onClick={() => uninstallTool(tool.id)}
-                      disabled={uninstalling === tool.id}
-                      type="button"
-                    >
-                      {uninstalling === tool.id ? "Uninstalling..." : "Uninstall"}
-                    </Button>
-                  ) : (
-                    <Button
-                      variant="outline"
-                      type="button"
-                      onClick={() => !tool.installed && installTool(tool)}
-                      disabled={tool.installed || installing === tool.id}
-                    >
-                      {tool.installed ? "Installed" : installing === tool.id ? "Installing..." : "Install"}
-                    </Button>
-                  )}
-                </CardFooter>
-              </Card>
-            ))
-          )}
-=======
         <div ref={parentRef} className="tools-list-container" style={{ height: '600px', overflow: 'auto' }}>
-          <div 
+          <div
             className="tools-list"
             style={{
               height: `${rowVirtualizer.getTotalSize()}px`,
@@ -458,8 +351,8 @@
               rowVirtualizer.getVirtualItems().map(virtualRow => {
                 const tool = filteredTools[virtualRow.index];
                 return (
-                  <div 
-                    key={tool.id} 
+                  <div
+                    key={tool.id}
                     className="tool-item top-0 left-0 pr-4"
                     style={{
                       position: 'absolute',
@@ -479,9 +372,9 @@
                       <p className="tool-description">{tool.description}</p>
                       <div className="tool-publisher">
                         <span>By </span>
-                        <a 
-                          href={tool.publisher.url} 
-                          target="_blank" 
+                        <a
+                          href={tool.publisher.url}
+                          target="_blank"
                           rel="noopener noreferrer"
                           className="publisher-link"
                         >
@@ -513,7 +406,6 @@
               })
             )}
           </div>
->>>>>>> cc947565
         </div>
       )}
     </div>
