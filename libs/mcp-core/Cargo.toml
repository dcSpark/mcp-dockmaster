--- conflicted
+++ resolved
@@ -31,14 +31,10 @@
 once_cell = "1.21"
 home = "0.5"
 strip-ansi-escapes = "0.2"
-<<<<<<< HEAD
 # MCP client from the local repository
-mcp-core = { git = "https://github.com/modelcontextprotocol/rust-sdk.git", rev = "4597d1f" }
-mcp-server = { git = "https://github.com/modelcontextprotocol/rust-sdk.git", rev = "4597d1f" }
-=======
+mcp_sdk_server = { git = "https://github.com/modelcontextprotocol/rust-sdk.git", rev = "4597d1f" }
 mcp_sdk_core = { package = "mcp-core", git = "https://github.com/modelcontextprotocol/rust-sdk.git", rev = "4597d1f" }
 mcp_sdk_client = { package = "mcp-client", git = "https://github.com/modelcontextprotocol/rust-sdk.git", rev = "4597d1f" }
->>>>>>> 4fbab02a
 
 [lib]
 name = "mcp_dockmaster_core"
