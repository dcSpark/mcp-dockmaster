[package]
name = "mcp_dockmaster_core"
version = "0.1.0"
edition = "2021"
description = "Core functionality for MCP Dockmaster"
authors = ["MCP Team"]

[dependencies]
serde = { version = "1.0", features = ["derive"] }
serde_json = "1.0"
tokio = { version = "1", features = ["full"] }
reqwest = { version = "0.12.12", features = ["json", "gzip"] }
axum = { version = "0.8.1", features = ["macros"] }
tower = { version = "0.4" }
tower-http = { version = "0.6.2", features = ["cors"] }
hyper = "1.6.0"
log = "0.4.26"
thiserror = "2.0.12"
env_logger = "0.11.6"
directories = "6.0.0"
diesel = { version = "2.1.0", features = ["sqlite", "r2d2"] }
diesel_migrations = { version = "2.1.0", features = ["sqlite"] }
libsqlite3-sys = { version = "0.31.0", features = ["bundled"] }
futures = "0.3.31"
lazy_static = "1.4.0"
anyhow = "1.0"
async-trait = "0.1.87"
toml = "0.8.20"
regex = "1.11.1"
sysinfo = "0.33.1"
once_cell = "1.21"
home = "0.5"
strip-ansi-escapes = "0.2"
<<<<<<< HEAD
# MCP client from the local repository
mcp_sdk_server = { git = "https://github.com/modelcontextprotocol/rust-sdk.git", rev = "4597d1f" }
=======
>>>>>>> e6a96d22
mcp_sdk_core = { package = "mcp-core", git = "https://github.com/modelcontextprotocol/rust-sdk.git", rev = "4597d1f" }
mcp_sdk_client = { package = "mcp-client", git = "https://github.com/modelcontextprotocol/rust-sdk.git", rev = "4597d1f" }

[lib]
name = "mcp_dockmaster_core"
path = "src/lib.rs"

[dev-dependencies]
tokio = { version = "1", features = ["full", "test-util"] }
serial_test = "3.0.0"
tempfile = "3.10.1"
env_logger = "0.10"<|MERGE_RESOLUTION|>--- conflicted
+++ resolved
@@ -31,11 +31,8 @@
 once_cell = "1.21"
 home = "0.5"
 strip-ansi-escapes = "0.2"
-<<<<<<< HEAD
 # MCP client from the local repository
-mcp_sdk_server = { git = "https://github.com/modelcontextprotocol/rust-sdk.git", rev = "4597d1f" }
-=======
->>>>>>> e6a96d22
+mcp_sdk_server = { package = "mcp-server", git = "https://github.com/modelcontextprotocol/rust-sdk.git", rev = "4597d1f" }
 mcp_sdk_core = { package = "mcp-core", git = "https://github.com/modelcontextprotocol/rust-sdk.git", rev = "4597d1f" }
 mcp_sdk_client = { package = "mcp-client", git = "https://github.com/modelcontextprotocol/rust-sdk.git", rev = "4597d1f" }
 
